from copy import copy
from enum import Enum
from typing import List

from cards import Hand, Card


PositionEnum = Enum("PlayersEnum", ['N', 'E', 'S', 'W'])

POSITIONS = list(PositionEnum)

TEAMS = [(PositionEnum.N, PositionEnum.S), (PositionEnum.W, PositionEnum.E)]
TEAMMATE = {PositionEnum.N: PositionEnum.S,
            PositionEnum.S: PositionEnum.N,
            PositionEnum.E: PositionEnum.W,
            PositionEnum.W: PositionEnum.E}

PLAYERS_CYCLE = {PositionEnum.N: PositionEnum.E,
                 PositionEnum.E: PositionEnum.S,
                 PositionEnum.S: PositionEnum.W,
                 PositionEnum.W: PositionEnum.N}

TEAMMATES = {PositionEnum.N: PositionEnum.S,
             PositionEnum.S: PositionEnum.N,
             PositionEnum.E: PositionEnum.W,
             PositionEnum.W: PositionEnum.E}


class Player:
    """ Represents one of the 4 players in the game."""

    def __init__(self, position: PositionEnum, hand: Hand):
        """

        :param position: Position of player
        :param hand: Initial hand of player
        """
        self.position = position
        self.hand = hand
        self.played = set()

    def __copy__(self):
        hand = copy(self.hand)
        player = Player(self.position, hand)
        player.played = set(self.played)
        return player

    def play_card(self, card: Card) -> None:
        """ Plays card from hand. card is no longer available."""
        assert card not in self.played
        self.hand.play_card(card)
        self.played.add(card)

    def get_legal_actions(self, trick, already_played) -> List[Card]:
        """ Returns list of legal actions for player in current trick

        :param Trick trick: Current trick
        :param already_played: Set of cards already used in state, used for unit testing.
        :returns: legal actions for player:
        """
        legal_actions = self.hand.get_cards_from_suite(trick.starting_suit, already_played)
        assert self.played.isdisjoint(legal_actions)
        assert already_played.isdisjoint(legal_actions)
        if not legal_actions:
            legal_actions = self.hand.cards
            assert already_played.isdisjoint(legal_actions)
        return legal_actions

    def __str__(self):
        return self.position.name

    def __eq__(self, other):
        return self.position == other.position

    def __hash__(self):
        return hash(self.position)


def get_legal_actions(suit, player, already_played) -> List[Card]:
    legal_actions = player.hand.get_cards_from_suite(suit, already_played)
    if not legal_actions:
        legal_actions = player.hand.cards
    else:
        trump_cards = [card for card in player.hand.cards if card.is_trump]
        legal_actions.extend(trump_cards)
    return legal_actions


class Team:
    """ Team of two players sitting on opposite sides of table."""

    def __init__(self, p0: Player, p1: Player):
        self.players = [p0, p1]
        # todo(maryna): maybe add the score directly into the team object?

    def __copy__(self):
        p0, p1 = self.players[0], self.players[1]
        copy_p0, copy_p1 = copy(p0), copy(p1)
        return Team(copy_p0, copy_p1)

    def __str__(self):
        return f"{self.players[0]}{self.players[1]}"

    def has_player(self, p: Player) -> bool:
        """ Is player `p` on the team """
        return p in self.players

    def get_players(self) -> List[Player]:
        return self.players

    # more useful to be outside as static method.
    def get_teammate(self, p: Player) -> Player:
        assert (p in self.players)
<<<<<<< HEAD
        return TEAMMATE[p.position]
=======
        return self.teammate[p.position]

    def __hash__(self) -> int:
        return hash(frozenset(self.players))

    def __eq__(self, other) -> bool:
        return frozenset(self.teammate.keys()).issubset(other.teammate.keys())


def is_players_in_same_team(p1: Player, p2: Player) -> bool:
    if (p1.position, p2.position) in TEAMS or (p2.position, p1.position) in TEAMS:
        return True
    return False
>>>>>>> 9d5617d2
<|MERGE_RESOLUTION|>--- conflicted
+++ resolved
@@ -10,10 +10,6 @@
 POSITIONS = list(PositionEnum)
 
 TEAMS = [(PositionEnum.N, PositionEnum.S), (PositionEnum.W, PositionEnum.E)]
-TEAMMATE = {PositionEnum.N: PositionEnum.S,
-            PositionEnum.S: PositionEnum.N,
-            PositionEnum.E: PositionEnum.W,
-            PositionEnum.W: PositionEnum.E}
 
 PLAYERS_CYCLE = {PositionEnum.N: PositionEnum.E,
                  PositionEnum.E: PositionEnum.S,
@@ -91,6 +87,8 @@
 
     def __init__(self, p0: Player, p1: Player):
         self.players = [p0, p1]
+        self.teammate = {p0.position: p1,  # todo [ORIYAN] Possibly remove?
+                         p1.position: p0}
         # todo(maryna): maybe add the score directly into the team object?
 
     def __copy__(self):
@@ -111,9 +109,6 @@
     # more useful to be outside as static method.
     def get_teammate(self, p: Player) -> Player:
         assert (p in self.players)
-<<<<<<< HEAD
-        return TEAMMATE[p.position]
-=======
         return self.teammate[p.position]
 
     def __hash__(self) -> int:
@@ -126,5 +121,4 @@
 def is_players_in_same_team(p1: Player, p2: Player) -> bool:
     if (p1.position, p2.position) in TEAMS or (p2.position, p1.position) in TEAMS:
         return True
-    return False
->>>>>>> 9d5617d2
+    return False