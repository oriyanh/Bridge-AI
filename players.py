--- conflicted
+++ resolved
@@ -15,11 +15,7 @@
                  PositionEnum.S: PositionEnum.W,
                  PositionEnum.W: PositionEnum.N}
 
-<<<<<<< HEAD
-=======
 
-class Player:
->>>>>>> ca6ad23b
 
 class Player:
     def __init__(self, position: PositionEnum, hand: Hand):
@@ -51,11 +47,6 @@
     def __hash__(self) -> int:
         return hash(self.position)
 
-<<<<<<< HEAD
-=======
-
-class Team:
->>>>>>> ca6ad23b
 
 class Team:
     def __init__(self, p0: Player, p1: Player):
@@ -87,13 +78,9 @@
         """
         return self.players
 
-<<<<<<< HEAD
-    def get_teammate(self, p: Player) -> Player:
+    def get_teammate(self,
+                     p: Player) -> Player:
         # todo(oriyan): Possibly remove?
-=======
-    def get_teammate(self,
-                     p: Player) -> Player:  # todo [ORIYAN] Possibly remove?
->>>>>>> ca6ad23b
         """
 
         :param p:
