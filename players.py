--- conflicted
+++ resolved
@@ -96,7 +96,6 @@
         assert (p in self.players)
         return self.teammate[p.position]
 
-<<<<<<< HEAD
     def __hash__(self) -> int:
         return hash(frozenset(self.players))
 
@@ -104,11 +103,7 @@
         return frozenset(self.teammate.keys()).issubset(other.teammate.keys())
 
 
-
-=======
-
 def is_players_in_same_team(p1: Player, p2: Player) -> bool:
     if (p1.position, p2.position) in TEAMS or (p2.position, p1.position) in TEAMS:
         return True
-    return False
->>>>>>> 249ae479
+    return False