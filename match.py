from numpy.random import seed
from os import system
from sys import stdout
<<<<<<< HEAD
from typing import List
from argparse import ArgumentParser

from numpy.random import seed
=======
>>>>>>> ea7bd870
from tqdm import tqdm
from typing import List
from argparse import ArgumentParser

<<<<<<< HEAD
from game import Game
from multi_agents import *
=======
from multi_agents import *
from game import Game
>>>>>>> ea7bd870
from trick import Trick

NUM_GAMES = 3

seed(0)


class Match:
    """ Represents a series of games of bridge, with same opponents."""

    def __init__(self,
                 agent: IAgent,
                 other_agent: IAgent,
                 num_games: int,
                 verbose_mode: bool = True):
        self.agent = agent
        self.other_agent = other_agent
        self.num_games = num_games
        self.verbose_mode = verbose_mode

        self.games_counter: List[int] = [0, 0, ]  # [Team 0, Team 1]

    def __str__(self):
        ret = ""

        ret += f"Total score: " \
               f"{self.games_counter[0]:02} - {self.games_counter[1]:02}\n"

        return ret

    def run(self) -> None:
        """
        Main match runner.
        :return: None
        """
        for _ in tqdm(range(self.num_games),
                      leave=False, disable=self.verbose_mode, file=stdout):
            curr_game = create_game(self.agent, self.other_agent,
                                    self.games_counter, self.verbose_mode)
            curr_game.run()
            self.games_counter[curr_game.winning_team] += 1

        if self.verbose_mode:
            system('cls')
            print(self)


<<<<<<< HEAD
def create_game(agent, other_agent, games_counter, verbose_mode,
                from_db=False):
    if from_db:
        pass
    # todo(maryna): create single game from db. pay attention to players
    #  initialization + the iterator.
=======
def create_game(agent, other_agent, games_counter, verbose_mode, from_db=False):
    """ Returns Game object, either new random game or a game initialized from game DB"""
    if from_db:
        pass
    # TODO create single game from db. pay attention to players initialization + the iterator.
>>>>>>> ea7bd870
    trick_counter = [0, 0, ]  # [Team 0, Team 1]
    previous_tricks = []
    game = Game(agent, other_agent, games_counter, trick_counter, verbose_mode,
                previous_tricks, Trick({}))
    return game


def parse_args():
    """ Parses command line arguments. To be implemented."""
    parser = ArgumentParser()
    parser.add_argument('--agent1')
    parser.add_argument('--agent2')
    parser.add_argument('--rounds', default=100)
    args = parser.parse_args()
    return args


def run_match():
<<<<<<< HEAD
    match = Match(SimpleAgent(), SimpleAgent('soft_greedy_action'), NUM_GAMES)
=======
    match = Match(SingleActionAgent(), SingleActionAgent('soft_greedy_action'), NUM_GAMES)
>>>>>>> ea7bd870
    match.run()


if __name__ == '__main__':
    run_match()
    input()<|MERGE_RESOLUTION|>--- conflicted
+++ resolved
@@ -1,24 +1,12 @@
-from numpy.random import seed
 from os import system
 from sys import stdout
-<<<<<<< HEAD
 from typing import List
 from argparse import ArgumentParser
+from numpy.random import seed
+from tqdm import tqdm
 
-from numpy.random import seed
-=======
->>>>>>> ea7bd870
-from tqdm import tqdm
-from typing import List
-from argparse import ArgumentParser
-
-<<<<<<< HEAD
 from game import Game
 from multi_agents import *
-=======
-from multi_agents import *
-from game import Game
->>>>>>> ea7bd870
 from trick import Trick
 
 NUM_GAMES = 3
@@ -66,20 +54,13 @@
             print(self)
 
 
-<<<<<<< HEAD
 def create_game(agent, other_agent, games_counter, verbose_mode,
                 from_db=False):
+    """ Returns Game object, either new random game or a game initialized from game DB"""
     if from_db:
         pass
     # todo(maryna): create single game from db. pay attention to players
     #  initialization + the iterator.
-=======
-def create_game(agent, other_agent, games_counter, verbose_mode, from_db=False):
-    """ Returns Game object, either new random game or a game initialized from game DB"""
-    if from_db:
-        pass
-    # TODO create single game from db. pay attention to players initialization + the iterator.
->>>>>>> ea7bd870
     trick_counter = [0, 0, ]  # [Team 0, Team 1]
     previous_tricks = []
     game = Game(agent, other_agent, games_counter, trick_counter, verbose_mode,
@@ -98,11 +79,7 @@
 
 
 def run_match():
-<<<<<<< HEAD
     match = Match(SimpleAgent(), SimpleAgent('soft_greedy_action'), NUM_GAMES)
-=======
-    match = Match(SingleActionAgent(), SingleActionAgent('soft_greedy_action'), NUM_GAMES)
->>>>>>> ea7bd870
     match.run()
 
 
