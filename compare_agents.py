--- conflicted
+++ resolved
@@ -141,11 +141,6 @@
     print(f"--- Graph generation took "
           f"{int(time.time() - start_time)} seconds ---")
 
-<<<<<<< HEAD
-
-# compare_simple_agents()
-if __name__ == '__main__':
-=======
 def run_all_simple_agents_vs_mcts(agent_cls, num_cards=13, **kwargs):
     results = np.empty((len(simple_func_names),
                         len(simple_func_names)))
@@ -219,7 +214,6 @@
     global GAMES_PER_MATCH, NUM_CARDS
     GAMES_PER_MATCH = num_games
     NUM_CARDS = num_cards
->>>>>>> d146244e
     compare_simple_agents_vs_ab_agents(depth=5, ab_first=True)
     compare_simple_agents_vs_ab_agents(depth=5, ab_first=False)
     compare_simple_agents_vs_ab_agents(depth=10, ab_first=True)
@@ -227,8 +221,6 @@
     compare_simple_agents_vs_ab_agents(depth=15, ab_first=True)
     compare_simple_agents_vs_ab_agents(depth=15, ab_first=False)
 
-<<<<<<< HEAD
-=======
 if __name__ == '__main__':
     args = parse_args()
     if args.agent.upper() == 'MCTS':
@@ -236,5 +228,4 @@
     if args.agent.upper() == 'AB':
         ab_main(args.games, args.cards, args.depth)
     if args.agent.upper() == 'SIMPLE':
-        compare_simple_agents()
->>>>>>> d146244e
+        compare_simple_agents()