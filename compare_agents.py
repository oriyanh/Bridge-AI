--- conflicted
+++ resolved
@@ -5,21 +5,13 @@
 
 GAMES_PER_MATCH = 10
 
-<<<<<<< HEAD
 all_simple_agents_names = ['HighestFirstAgent',
-=======
-all_single_action_names = ['HighestFirstAgent',
->>>>>>> ea7bd870
                            'LowestFirstAgent',
                            'RandomAgent',
                            'HardGreedyAgent',
                            'SoftGreedyAgent', ]
 
-<<<<<<< HEAD
 all_simple_action_funcs_names = ['highest_first_action',
-=======
-all_single_action_func = ['highest_first_action',
->>>>>>> ea7bd870
                           'lowest_first_action',
                           'random_action',
                           'hard_greedy_action',
@@ -31,7 +23,6 @@
 all_ab_evaluation_names = ['reach target',
                            'count of tricks won']
 
-<<<<<<< HEAD
 results = np.empty((len(all_simple_action_funcs_names),
                     len(all_simple_action_funcs_names)))
 results[:] = np.nan
@@ -49,21 +40,6 @@
             # Run match
             curr_match = Match(SimpleAgent(agent0),
                                SimpleAgent(agent1),
-=======
-results = np.empty((len(all_single_action_func), len(all_single_action_func)))
-results[:] = np.nan
-
-
-def run_all_single_action_matches():
-    for i in range(len(all_single_action_func)):
-        for j in range(len(all_single_action_func)):
-            # For each pair of agents
-            agent0, agent1 = all_single_action_func[i], all_single_action_func[j]
-            print(f"{all_single_action_names[i]} vs. {all_single_action_names[j]}")
-
-            # Run match
-            curr_match = Match(SingleActionAgent(agent0), SingleActionAgent(agent1),
->>>>>>> ea7bd870
                                GAMES_PER_MATCH, False)
             curr_match.run()
 
@@ -73,7 +49,6 @@
             results[i, j] = 100 * curr_match.games_counter[0] / GAMES_PER_MATCH
 
 
-<<<<<<< HEAD
 def display_table_simple_agents():
     fig, ax = plt.subplots(dpi=300)
     im = ax.imshow(results, cmap='plasma', vmin=0, vmax=100)
@@ -85,19 +60,6 @@
              rotation_mode="anchor")
     for i in range(len(all_simple_agents_names)):
         for j in range(len(all_simple_agents_names)):
-=======
-def display_table_single_action():
-    fig, ax = plt.subplots(dpi=300)
-    im = ax.imshow(results, cmap='plasma', vmin=0, vmax=100)
-    ax.set_xticks(np.arange(len(all_single_action_names)))
-    ax.set_yticks(np.arange(len(all_single_action_names)))
-    ax.set_xticklabels(all_single_action_names)
-    ax.set_yticklabels(all_single_action_names)
-    plt.setp(ax.get_xticklabels(), rotation=45, ha="right",
-             rotation_mode="anchor")
-    for i in range(len(all_single_action_names)):
-        for j in range(len(all_single_action_names)):
->>>>>>> ea7bd870
             text = ax.text(
                 j, i, f"{results[i, j]:05.2f}",
                 ha="center", va="center", color="w")
@@ -110,17 +72,10 @@
     plt.show()
 
 
-<<<<<<< HEAD
 def compare_simple_agents():
     print()
     run_all_simple_actions_matches()
     display_table_simple_agents()
-=======
-def compare_single_action_agents():
-    print()
-    run_all_single_action_matches()
-    display_table_single_action()
->>>>>>> ea7bd870
 
 
 def compare_ab_vs_ab_agents():
@@ -136,10 +91,8 @@
     curr_match.run()
 
     # Print match result and update scores table
-<<<<<<< HEAD
-    print(
-        f"Score: {curr_match.games_counter[0]:02} - "
-        f"{curr_match.games_counter[1]:02}\n")
+    print(f"Score: {curr_match.games_counter[0]:02} - "
+          f"{curr_match.games_counter[1]:02}\n")
 
 
 def run_all_simple_agents_vs_ab_matches(depth):
@@ -148,44 +101,24 @@
         print(f"{all_simple_agents_names[i]} vs. AlphaBeta")
         curr_match = Match(SimpleAgent(agent0),
                            AlphaBetaAgent(depth=depth),
-=======
-    print(f"Score: {curr_match.games_counter[0]:02} - {curr_match.games_counter[1]:02}\n")
-
-
-def run_all_single_action_vs_ab_matches(depth):
-    for i in range(len(all_single_action_func)):
-        agent0 = all_single_action_func[i]
-        print(f"{all_single_action_names[i]} vs. alfa beta")
-        curr_match = Match(SingleActionAgent(agent0), AlphaBetaAgent(depth=depth),
->>>>>>> ea7bd870
                            GAMES_PER_MATCH, False)
         curr_match.run()
         print(f"Score: {curr_match.games_counter[0]:02} -"
               f" {curr_match.games_counter[1]:02}\n")
         results[i, 0] = 100 * curr_match.games_counter[0] / GAMES_PER_MATCH
 
-<<<<<<< HEAD
         print(f"AlphaBeta vs. {all_simple_agents_names[i]}")
         curr_match = Match(AlphaBetaAgent(depth=depth),
                            SimpleAgent(agent0),
-=======
-        print(f"alfa beta vs. {all_single_action_names[i]}")
-        curr_match = Match(AlphaBetaAgent(depth=depth), SingleActionAgent(agent0),
->>>>>>> ea7bd870
                            GAMES_PER_MATCH, False)
         curr_match.run()
         print(f"Score: {curr_match.games_counter[0]:02} -"
               f" {curr_match.games_counter[1]:02}\n")
-<<<<<<< HEAD
         results[i, 1] = 100 * curr_match.games_counter[0] / GAMES_PER_MATCH
-=======
-        results[i, 1] = 100 * curr_match.games_counter[1] / GAMES_PER_MATCH
->>>>>>> ea7bd870
 
         # Print match result and update scores table
 
 
-<<<<<<< HEAD
 def display_table_simple_agents_vs_ab(depth):
     fig, ax = plt.subplots(dpi=300)
     im = ax.imshow(results, cmap='plasma', vmin=0, vmax=100)
@@ -196,18 +129,6 @@
     plt.setp(ax.get_xticklabels(), rotation=45, ha="right",
              rotation_mode="anchor")
     for i in range(len(all_simple_agents_names)):
-=======
-def display_table_single_action_vs_ab(depth):
-    fig, ax = plt.subplots(dpi=300)
-    im = ax.imshow(results, cmap='plasma', vmin=0, vmax=100)
-    ax.set_xticks(np.arange(2))
-    ax.set_yticks(np.arange(len(all_single_action_names)))
-    ax.set_xticklabels(['single action first', 'alfa beta first'])
-    ax.set_yticklabels(all_single_action_names)
-    plt.setp(ax.get_xticklabels(), rotation=45, ha="right",
-             rotation_mode="anchor")
-    for i in range(len(all_single_action_names)):
->>>>>>> ea7bd870
         for j in range(2):
             text = ax.text(
                 j, i, f"{results[i, j]:05.2f}",
@@ -215,17 +136,12 @@
             text.set_path_effects(
                 [path_effects.Stroke(linewidth=2, foreground='black'),
                  path_effects.Normal()])
-<<<<<<< HEAD
     ax.set_title(f"Win rate % for y axis vs AlphaBeta, depth: {depth}",
-=======
-    ax.set_title(f"Win rate % for y axis vs alfa-beta, depth: {depth}",
->>>>>>> ea7bd870
                  fontsize=16, fontweight="bold")
     fig.tight_layout()
     plt.show()
 
 
-<<<<<<< HEAD
 def compare_simple_agents_vs_ab_agents():
     print()
     depth = 4
@@ -233,14 +149,4 @@
     display_table_simple_agents_vs_ab(depth)
 
 
-compare_simple_agents_vs_ab_agents()
-=======
-def compare_single_action_vs_ab_agents():
-    print()
-    depth = 7
-    run_all_single_action_vs_ab_matches(depth)
-    display_table_single_action_vs_ab(depth)
-
-
-compare_single_action_vs_ab_agents()
->>>>>>> ea7bd870
+compare_simple_agents_vs_ab_agents()