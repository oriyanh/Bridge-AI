from typing import Dict, KeysView, ValuesView, ItemsView
from cards import Suit, Card
from players import POSITIONS, Player, PositionEnum
<<<<<<< HEAD
=======
from copy import copy
>>>>>>> c5862390


class Trick:
    """
    A set of 4 cards played by each player in turn, during the play of a deal.
    """

<<<<<<< HEAD
    def __init__(self):
        self.trick: Dict[Player, Card] = {}
        self.starting_suit = None  # type: Suit
=======
    def __init__(self, trick, starting_suit=None):
        self.trick: Dict[Player, Card] = trick
        self.starting_suit = starting_suit  # type: Suit
>>>>>>> c5862390

    def __len__(self):
        return len(self.trick)

    def __copy__(self):
        trick = Trick({})
        for player, card in self.trick.items():
            trick.add_card(copy(player), card)
        return trick

    def create_from_other_players(self, players):
        new_trick = Trick({}, self.starting_suit)
        if self.trick is None:
            return new_trick
        for player in players:
            card = self.trick.get(player)
            if card:
                new_trick.add_card(player, card)
        return new_trick

    def players(self) -> KeysView[Player]:
        """
        Get all players with cards in current trick.
        :return: Iterable of all players.
        """
        return self.trick.keys()

    def cards(self) -> ValuesView[Card]:
        """
        Get all cards in current trick.
        :return: Iterable of all cards.
        """
        return self.trick.values()

    def items(self) -> ItemsView[Player, Card]:
        """
        Get all pairs of players and their cards in current trick.
        :return: Iterable of all pairs.
        """
        return self.trick.items()

    def add_card(self, player: Player, card: Card) -> None:
        """
        Add player's action to trick.
        :param player: The player placing the action.
        :param card: The action being played.
        :return: None
        """
        assert (player not in self.trick)
        if not self.trick:
            self.starting_suit = card.suit
        self.trick[player] = card

    def get_card(self, player: Player) -> Card:
        """
        Get the action that a player played.
        :param player: The player who's action in wanted.
        :return: The played action.
        """
        return self.trick.get(player)

    def get_winner(self) -> PositionEnum:
        """
        If all players played - return player with highest action.
        :return: Winning player.
        """
        assert (len(self.trick) == len(POSITIONS))
        relevant_players = []
        for player, card in self.items():
<<<<<<< HEAD
            if card.is_trump or \
                    card.suit == self.starting_suit:
=======
            if card.is_trump or card.suit == self.starting_suit:
>>>>>>> c5862390
                relevant_players.append(player)
        return max(relevant_players, key=self.trick.get)

    def reset(self) -> None:
        """
        Reset trick.
        :return: None
        """
        self.trick: Dict[Player, Card] = {}
        self.starting_suit = None<|MERGE_RESOLUTION|>--- conflicted
+++ resolved
@@ -1,10 +1,7 @@
 from typing import Dict, KeysView, ValuesView, ItemsView
 from cards import Suit, Card
 from players import POSITIONS, Player, PositionEnum
-<<<<<<< HEAD
-=======
 from copy import copy
->>>>>>> c5862390
 
 
 class Trick:
@@ -12,15 +9,9 @@
     A set of 4 cards played by each player in turn, during the play of a deal.
     """
 
-<<<<<<< HEAD
-    def __init__(self):
-        self.trick: Dict[Player, Card] = {}
-        self.starting_suit = None  # type: Suit
-=======
     def __init__(self, trick, starting_suit=None):
         self.trick: Dict[Player, Card] = trick
         self.starting_suit = starting_suit  # type: Suit
->>>>>>> c5862390
 
     def __len__(self):
         return len(self.trick)
@@ -90,12 +81,7 @@
         assert (len(self.trick) == len(POSITIONS))
         relevant_players = []
         for player, card in self.items():
-<<<<<<< HEAD
-            if card.is_trump or \
-                    card.suit == self.starting_suit:
-=======
             if card.is_trump or card.suit == self.starting_suit:
->>>>>>> c5862390
                 relevant_players.append(player)
         return max(relevant_players, key=self.trick.get)
 
