--- conflicted
+++ resolved
@@ -2,15 +2,11 @@
 This module holds classes that represent cards and their derivative classes.
 """
 
+import numpy as np
+from dataclasses import dataclass
 from enum import Enum
 from typing import List
 
-<<<<<<< HEAD
-import numpy as np
-from dataclasses import dataclass
-
-=======
->>>>>>> c5862390
 FACES = ['2', '3', '4', '5', '6', '7', '8', '9', '10', 'J', 'Q', 'K', 'A', ]
 FACES_ALT = {'j': 'J', 'q': 'Q', 'k': 'K', 'a': 'A'}
 
@@ -82,11 +78,6 @@
             raise ValueError(f"Unsupported Suit {suit}. "
                              f"Must be one of {set(suit.name for suit in list(SuitType))}")
 
-<<<<<<< HEAD
-
-class Trump:
-=======
->>>>>>> c5862390
 
 class Trump:
     def __init__(self):
@@ -101,11 +92,7 @@
         self._suit_type = new_suit
 
 
-<<<<<<< HEAD
 trump_singleton = Trump()
-=======
-Trump_singleton = Trump()
->>>>>>> c5862390
 
 
 @dataclass
@@ -153,7 +140,7 @@
 
 class Card:
     """
-    A playing action.
+    A playing card.
     """
 
     def __init__(self, face: str, suit: str):
@@ -192,12 +179,8 @@
             return FACES.index(self.face) < FACES.index(other.face)
 
         return SUITS.index(self.suit.suit_type.value) < SUITS.index(
-<<<<<<< HEAD
             self.suit.suit_type.value) and \
                FACES.index(self.face) < FACES.index(other.face)
-=======
-            self.suit.suit_type.value) and FACES.index(self.face) < FACES.index(other.face)
->>>>>>> c5862390
 
     def __gt__(self, other):
         return other < self
@@ -208,13 +191,9 @@
     def __ge__(self, other):
         return not (self < other)
 
-<<<<<<< HEAD
 
 class Deck:
-=======
->>>>>>> c5862390
-
-class Deck:
+
     def __init__(self):
         self.cards = []
         for face in FACES:
@@ -224,12 +203,7 @@
 
     def deal(self, recreate_game=''):
         if not recreate_game:
-<<<<<<< HEAD
-            shuffled_deck = np.random.permutation(self.cards).reshape(4,
-                                                                      13).tolist()
-=======
             shuffled_deck = np.random.permutation(self.cards).reshape(4, 13).tolist()
->>>>>>> c5862390
             hands = [Hand(cards) for cards in shuffled_deck]
             return hands
         # TODO [oriyan/mar] create new deck from database representation
@@ -238,10 +212,6 @@
 class Hand:
     def __init__(self, cards: List[Card]):
         # self.cards = set(cards)
-<<<<<<< HEAD
-        self.cards = sorted(cards,
-                            reverse=True)  # The sorting is needed for the agents!
-=======
         self.cards = cards
 
     def __len__(self):
@@ -250,7 +220,6 @@
     def __copy__(self):
         cards = [card for card in self.cards]
         return Hand(cards)
->>>>>>> c5862390
 
     def play_card(self, card):
         self.cards.remove(card)
